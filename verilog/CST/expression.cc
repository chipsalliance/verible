--- conflicted
+++ resolved
@@ -72,7 +72,7 @@
   return absl::SimpleAtoi(text, value);
 }
 
-<<<<<<< HEAD
+
 const verible::Symbol* UnwrapExpression(const verible::Symbol& expr) {
   
   const auto& node = verible::SymbolCastToNode(expr);
@@ -105,7 +105,7 @@
   const auto& children = node.children();
   const auto& falseCaseNode = children[4];
   return &(*falseCaseNode);
-=======
+
 std::vector<TreeSearchMatch> FindAllReferenceFullExpressions(
     const verible::Symbol& root) {
   return verible::SearchSyntaxTree(root, NodekReferenceCallBase());
@@ -146,7 +146,6 @@
       *ABSL_DIE_IF_NULL(reference_node.children().front()));
   if (!base_node.MatchesTag(NodeEnum::kReference)) return nullptr;
   return ReferenceBaseIsSimple(base_node);
->>>>>>> 5fa1f410
 }
 
 }  // namespace verilog