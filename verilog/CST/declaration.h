// Copyright 2017-2020 The Verible Authors.
//
// Licensed under the Apache License, Version 2.0 (the "License");
// you may not use this file except in compliance with the License.
// You may obtain a copy of the License at
//
//      http://www.apache.org/licenses/LICENSE-2.0
//
// Unless required by applicable law or agreed to in writing, software
// distributed under the License is distributed on an "AS IS" BASIS,
// WITHOUT WARRANTIES OR CONDITIONS OF ANY KIND, either express or implied.
// See the License for the specific language governing permissions and
// limitations under the License.

#ifndef VERIBLE_VERILOG_CST_DECLARATION_H_
#define VERIBLE_VERILOG_CST_DECLARATION_H_

// See comment at the top
// verilog/CST/verilog_treebuilder_utils.h that explains use
// of std::forward in Make* helper functions.

#include <utility>

#include "common/analysis/syntax_tree_search.h"
#include "common/text/concrete_syntax_tree.h"
#include "common/text/symbol.h"
#include "common/text/tree_utils.h"
#include "verilog/CST/verilog_nonterminals.h"

namespace verilog {

// Interface for consistently building a type-id-dimensions tuple.
template <typename T1, typename T2, typename T3>
verible::SymbolPtr MakeTypeIdDimensionsTuple(T1&& type, T2&& id,
                                             T3&& unpacked_dimensions) {
  verible::CheckSymbolAsNode(*type.get(), NodeEnum::kDataType);
  // id can be qualified or unqualified
  verible::CheckOptionalSymbolAsNode(unpacked_dimensions,
                                     NodeEnum::kUnpackedDimensions);
  return verible::MakeTaggedNode(NodeEnum::kDataTypeImplicitBasicIdDimensions,
                                 std::forward<T1>(type), std::forward<T2>(id),
                                 std::forward<T3>(unpacked_dimensions));
}

// Interface for consistently building a type-id tuple (no unpacked dimensions).
// TODO(fangism): combine this with MakeTypeIdDimensionsTuple above?
//   That would be one fewer auxiliary CST node type.
template <typename T1, typename T2>
verible::SymbolPtr MakeTypeIdTuple(T1&& type, T2&& id) {
  verible::CheckSymbolAsNode(*type.get(), NodeEnum::kDataType);
  verible::CheckSymbolAsNode(*id.get(), NodeEnum::kUnqualifiedId);
  return verible::MakeTaggedNode(NodeEnum::kTypeIdentifierId,
                                 std::forward<T1>(type), std::forward<T2>(id));
}

// Repacks output of MakeTypeIdDimensionsTuple into a type-id pair.
verible::SymbolPtr RepackReturnTypeId(verible::SymbolPtr type_id_tuple);

// Maps lexical token enum to corresponding syntax tree node.
// Useful for syntax tree construction.
NodeEnum DeclarationKeywordToNodeEnum(const verible::Symbol&);

template <typename T1, typename T2>
verible::SymbolPtr MakeInstantiationBase(T1&& type, T2&& decl_list) {
  verible::CheckSymbolAsNode(*type.get(), NodeEnum::kInstantiationType);
  // decl_list could contain either instantiations or variable declarations
  return verible::MakeTaggedNode(NodeEnum::kInstantiationBase,
                                 std::forward<T1>(type),
                                 std::forward<T2>(decl_list));
}

// Interface for consistently building a data declaration.
template <typename T1, typename T2, typename T3>
verible::SymbolPtr MakeDataDeclaration(T1&& qualifiers, T2&& inst_base,
                                       T3&& semicolon) {
  verible::CheckOptionalSymbolAsNode(qualifiers, NodeEnum::kQualifierList);
  verible::CheckSymbolAsNode(*inst_base.get(), NodeEnum::kInstantiationBase);
  verible::CheckSymbolAsLeaf(*semicolon.get(), ';');
  return verible::MakeTaggedNode(
      NodeEnum::kDataDeclaration, std::forward<T1>(qualifiers),
      std::forward<T2>(inst_base), std::forward<T3>(semicolon));
}

// Find all data declarations.
std::vector<verible::TreeSearchMatch> FindAllDataDeclarations(
    const verible::Symbol&);
std::vector<verible::TreeSearchMatch> FindAllNetVariables(
    const verible::Symbol&);
std::vector<verible::TreeSearchMatch> FindAllRegisterVariables(
    const verible::Symbol&);
std::vector<verible::TreeSearchMatch> FindAllGateInstances(
    const verible::Symbol&);

// For a given data declaration (includes module instantiation), returns the
// subtree containing qualifiers.  e.g. from "const foo bar, baz;",
// this returns the subtree spanning "const".  Returns nullptr if there
// are no qualifiers.
const verible::SyntaxTreeNode* GetQualifiersOfDataDeclaration(
    const verible::Symbol& data_declaration);

// For a given data declaration (includes module instantiation), returns the
// subtree containing the type.  e.g. from "foo #(...) bar..., baz...;",
// this returns the subtree spanning "foo #(...)".
// It is possible for type to be implicit, in which case, the node
// will be an empty subtree.
const verible::SyntaxTreeNode& GetTypeOfDataDeclaration(
    const verible::Symbol& data_declaration);

// For a given data declaration returns the TokenInfo of the module type.
// e.g. bar b1() returns the TokenInfo for "bar" in instantiation.
const verible::TokenInfo& GetTypeTokenInfoFromModuleInstantiation(
    const verible::Symbol&);

// For a given data declaration (includes module instantiation), returns the
// subtree containing instances.  e.g. from "foo bar..., baz...;",
// this returns the subtree spanning "bar..., baz..."
const verible::SyntaxTreeNode& GetInstanceListFromDataDeclaration(
    const verible::Symbol& data_declaration);

// For a given data declaration returns the subtree containing instances.  e.g.
// from "foo bar..., baz...;", this returns vector of subtrees spanning "bar...,
// baz..."
std::vector<verible::TreeSearchMatch> GetListOfGateInstanceFromDataDeclaration(
    const verible::Symbol& data_declaration);

// return an array of tokens.
<<<<<<< HEAD
// For a given Gatetance subtree returns the TokenInfo of the module name. e.g.
// bar b1(); returns TokenInfo for "b1".
=======
// For a given gate instance subtree returns the TokenInfo of the module name.
// e.g. bar b1(); returns TokenInfo for "b1".
>>>>>>> cf2df3df
const verible::TokenInfo& GetModuleInstanceNameTokenInfoFromGateInstance(
    const verible::Symbol&);
}  // namespace verilog

#endif  // VERIBLE_VERILOG_CST_DECLARATION_H_<|MERGE_RESOLUTION|>--- conflicted
+++ resolved
@@ -124,13 +124,8 @@
     const verible::Symbol& data_declaration);
 
 // return an array of tokens.
-<<<<<<< HEAD
-// For a given Gatetance subtree returns the TokenInfo of the module name. e.g.
-// bar b1(); returns TokenInfo for "b1".
-=======
 // For a given gate instance subtree returns the TokenInfo of the module name.
 // e.g. bar b1(); returns TokenInfo for "b1".
->>>>>>> cf2df3df
 const verible::TokenInfo& GetModuleInstanceNameTokenInfoFromGateInstance(
     const verible::Symbol&);
 }  // namespace verilog
