--- conflicted
+++ resolved
@@ -609,24 +609,9 @@
     references_names.push_back(anchor.Value());
   }
 
-<<<<<<< HEAD
   // Search for member hierarchy in the scopes.
   const std::vector<const VName*> definitions =
       scope_resolver_->SearchForDefinitions(references_names);
-=======
-  // Generate reference edge for all the members.
-  // e.g pkg::my_class::my_inner_class::static_var.
-  const VName* definition_vname = nullptr;
-  VName reference_anchor;
-  for (const auto& anchor :
-       verible::make_range(anchors.begin() + 1, anchors.end())) {
-    definition_vname = flattened_scope_resolver_.SearchForVNameInScope(
-        definition_signature, anchor.Value());
-
-    if (definition_vname == nullptr) {
-      return;
-    }
->>>>>>> 8349b5ce
 
   // Loop over the found definitions and create kythe facts.
   for (size_t i = 0; i < definitions.size(); i++) {
@@ -714,7 +699,6 @@
 }
 
 std::ostream& KytheFactsPrinter::Print(std::ostream& stream) const {
-<<<<<<< HEAD
   std::vector<ScopeResolver> scope_resolvers;
 
   for (const IndexingFactNode& root : trees_) {
@@ -729,22 +713,17 @@
       scope_resolvers.push_back(ScopeResolver(nullptr));
     }
 
-    KytheFactsExtractor kythe_extractor(GetFilePathFromRoot(root), &stream,
+    KytheFactsExtractor kythe_extractor(GetFilePathFromRoot(root),
                                         &scope_resolvers.back());
     kythe_extractor.ExtractKytheFacts(root);
-  }
-
-=======
-  KytheFactsExtractor kythe_extractor(GetFilePathFromRoot(root_));
-
-  kythe_extractor.ExtractKytheFacts(root_);
-  for (const Fact& fact : kythe_extractor.GetExtractedFacts()) {
-    stream << fact;
-  }
-  for (const Edge& edge : kythe_extractor.GetExtractedEdges()) {
-    stream << edge;
-  }
->>>>>>> 8349b5ce
+    for (const Fact& fact : kythe_extractor.GetExtractedFacts()) {
+      stream << fact;
+    }
+    for (const Edge& edge : kythe_extractor.GetExtractedEdges()) {
+      stream << edge;
+    }
+  }
+
   return stream;
 }
 
