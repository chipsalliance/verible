// Copyright 2017-2020 The Verible Authors.
//
// Licensed under the Apache License, Version 2.0 (the "License");
// you may not use this file except in compliance with the License.
// You may obtain a copy of the License at
//
//      http://www.apache.org/licenses/LICENSE-2.0
//
// Unless required by applicable law or agreed to in writing, software
// distributed under the License is distributed on an "AS IS" BASIS,
// WITHOUT WARRANTIES OR CONDITIONS OF ANY KIND, either express or implied.
// See the License for the specific language governing permissions and
// limitations under the License.

#include "verilog/tools/kythe/kythe_facts_extractor.h"

#include <iostream>
#include <string>

#include "absl/strings/escaping.h"
#include "absl/strings/substitute.h"
#include "verilog/tools/kythe/kythe_schema_constants.h"

namespace verilog {
namespace kythe {

// Creates the signature for package.
std::string CreatePackageSignature(absl::string_view package_name) {
  return absl::StrCat(package_name, "#package");
}

// Creates the signature for modules.
std::string CreateModuleSignature(absl::string_view module_name) {
  return absl::StrCat(module_name, "#module");
}

// Creates the signature for classes.
std::string CreateClassSignature(absl::string_view class_name) {
  return absl::StrCat(class_name, "#class");
}

// Creates the signature for variables.
std::string CreateVariableSignature(absl::string_view variable_name) {
  return absl::StrCat(variable_name, "#variable");
}

// Creates the signature for functions or tasks.
std::string CreateFunctionOrTaskSignature(absl::string_view function_name) {
  return absl::StrCat(function_name, "#function");
}

void KytheFactsExtractor::ExtractKytheFacts(const IndexingFactNode& root) {
  CreatePackageScopes(root);
  IndexingFactNodeTagResolver(root);
}

void KytheFactsExtractor::CreatePackageScopes(const IndexingFactNode& root) {
  // Searches for packages as a first pass and saves their scope to be used for
  // imports.
  for (const IndexingFactNode& child : root.Children()) {
    if (child.Value().GetIndexingFactType() != IndexingFactType::kPackage) {
      continue;
    }

    VName package_vname = ExtractPackageDeclaration(child);
    std::vector<VName> current_scope;
    Visit(child, package_vname, current_scope);

    // Save the scope and the members of each package.
    package_scope_context_[package_vname.signature] = current_scope;
  }
}

void KytheFactsExtractor::IndexingFactNodeTagResolver(
    const IndexingFactNode& node) {
  const auto tag = node.Value().GetIndexingFactType();

  VName vname("");

  // Directs flow to the appropriate function suitable to extract kythe facts
  // for this node.
  switch (tag) {
    case IndexingFactType::kFile: {
      vname = ExtractFileFact(node);
      break;
    }
    case IndexingFactType::kModule: {
      vname = ExtractModuleFact(node);
      scope_context_.top().push_back(vname);
      break;
    }
    case IndexingFactType::kModuleInstance: {
      vname = ExtractModuleInstanceFact(node);
      scope_context_.top().push_back(vname);
      break;
    }
    case IndexingFactType::kVariableDefinition: {
      vname = ExtractVariableDefinitionFact(node);
      scope_context_.top().push_back(vname);
      break;
    }
    case IndexingFactType::kMacro: {
      vname = ExtractMacroDefinition(node);
      scope_context_.top().push_back(vname);
      break;
    }
    case IndexingFactType::kVariableReference: {
      vname = ExtractVariableReferenceFact(node);
      break;
    }
    case IndexingFactType::kClass: {
      vname = ExtractClassFact(node);
      scope_context_.top().push_back(vname);
      break;
    }
    case IndexingFactType::kClassInstance: {
      vname = ExtractClassInstances(node);
      break;
    }
    case IndexingFactType::kFunctionOrTask: {
      vname = ExtractFunctionOrTask(node);
      scope_context_.top().push_back(vname);
      break;
    }
    case IndexingFactType::kFunctionCall: {
      vname = ExtractFunctionOrTaskCall(node);
      break;
    }
<<<<<<< HEAD
    case IndexingFactType::kPackageImport: {
      vname = ExtractPackageImport(node);
      break;
    }
    case IndexingFactType::kPackage: {
      // Return as packages should be extracted at the first pass.
      return;
    }
    default: {
=======
    case IndexingFactType::kMacroCall: {
      vname = ExtractMacroCall(node);
>>>>>>> d6f06e4e
      break;
    }
  }

  // Determines whether or not to create the childof relation with the parent.
  switch (tag) {
    case IndexingFactType::kFile:
    case IndexingFactType::kPackageImport: {
      break;
    }
    default: {
      if (!vnames_context_.empty()) {
        GenerateEdgeString(vname, kEdgeChildOf, vnames_context_.top());
      }
      break;
    }
  }

  std::vector<VName> current_scope;

  // Determines whether or not to add the current node as a scope in vnames
  // context.
  switch (tag) {
    case IndexingFactType::kModule:
    case IndexingFactType::kModuleInstance:
    case IndexingFactType::kVariableDefinition:
    case IndexingFactType::kFunctionOrTask: {
      Visit(node, vname, current_scope);
      break;
    }
    default: {
      Visit(node, current_scope);
    }
  }
}

void KytheFactsExtractor::Visit(const IndexingFactNode& node,
                                const VName& vname,
                                std::vector<VName>& current_scope) {
  const VNameContext::AutoPop vnames_auto_pop(&vnames_context_, &vname);
  Visit(node, current_scope);
}

void KytheFactsExtractor::Visit(const IndexingFactNode& node,
                                std::vector<VName>& current_scope) {
  const ScopeContext::AutoPop scope_auto_pop(&scope_context_, &current_scope);
  for (const IndexingFactNode& child : node.Children()) {
    IndexingFactNodeTagResolver(child);
  }
}

VName KytheFactsExtractor::ExtractFileFact(
    const IndexingFactNode& file_fact_node) {
  const VName file_vname(file_path_, "", "", "");
  const std::string& code_text = file_fact_node.Value().Anchors()[1].Value();

  GenerateFactString(file_vname, kFactNodeKind, kNodeFile);
  GenerateFactString(file_vname, kFactText, code_text);

  return file_vname;
}

VName KytheFactsExtractor::ExtractModuleFact(
    const IndexingFactNode& module_fact_node) {
  const auto& anchors = module_fact_node.Value().Anchors();
  const Anchor& module_name = anchors[0];
  const Anchor& module_end_label = anchors[1];

  const VName module_vname(
      file_path_,
      CreateScopeRelativeSignature(CreateModuleSignature(module_name.Value())));
  const VName module_name_anchor = PrintAnchorVName(module_name);

  GenerateFactString(module_vname, kFactNodeKind, kNodeRecord);
  GenerateFactString(module_vname, kFactSubkind, kSubkindModule);
  GenerateFactString(module_vname, kFactComplete, kCompleteDefinition);
  GenerateEdgeString(module_name_anchor, kEdgeDefinesBinding, module_vname);

  if (anchors.size() > 1) {
    const VName module_end_label_anchor = PrintAnchorVName(module_end_label);
    GenerateEdgeString(module_end_label_anchor, kEdgeRef, module_vname);
  }

  return module_vname;
}

VName KytheFactsExtractor::ExtractModuleInstanceFact(
    const IndexingFactNode& module_instance_fact_node) {
  const auto& anchors = module_instance_fact_node.Value().Anchors();
  const Anchor& module_type = anchors[0];
  const Anchor& instance_name = anchors[1];

  const VName module_instance_vname(
      file_path_, CreateScopeRelativeSignature(
                      CreateVariableSignature(instance_name.Value())));
  const VName module_instance_anchor = PrintAnchorVName(instance_name);

  const VName module_type_vname =
      *ABSL_DIE_IF_NULL(scope_context_.SearchForDefinition(
          CreateModuleSignature(module_type.Value())));

  const VName module_type_anchor = PrintAnchorVName(module_type);

  GenerateFactString(module_instance_vname, kFactNodeKind, kNodeVariable);
  GenerateFactString(module_instance_vname, kFactComplete, kCompleteDefinition);

  GenerateEdgeString(module_type_anchor, kEdgeRef, module_type_vname);
  GenerateEdgeString(module_instance_vname, kEdgeTyped, module_type_vname);
  GenerateEdgeString(module_instance_anchor, kEdgeDefinesBinding,
                     module_instance_vname);

  for (const auto& anchor :
       verible::make_range(anchors.begin() + 2, anchors.end())) {
    const VName port_vname_reference(
        file_path_,
        CreateScopeRelativeSignature(CreateVariableSignature(anchor.Value())));
    const VName port_vname_definition =
        *ABSL_DIE_IF_NULL(scope_context_.SearchForDefinition(
            CreateVariableSignature(anchor.Value())));

    const VName port_vname_anchor = PrintAnchorVName(anchor);

    GenerateEdgeString(port_vname_anchor, kEdgeRef, port_vname_definition);
  }

  return module_instance_vname;
}

VName KytheFactsExtractor::ExtractVariableDefinitionFact(
    const IndexingFactNode& variable_definition_fact_node) {
  const auto& anchor = variable_definition_fact_node.Value().Anchors()[0];
  const VName variable_vname(
      file_path_,
      CreateScopeRelativeSignature(CreateVariableSignature(anchor.Value())));
  const VName variable_vname_anchor = PrintAnchorVName(anchor);

  GenerateFactString(variable_vname, kFactNodeKind, kNodeVariable);
  GenerateFactString(variable_vname, kFactComplete, kCompleteDefinition);

  GenerateEdgeString(variable_vname_anchor, kEdgeDefinesBinding,
                     variable_vname);

  return variable_vname;
}

VName KytheFactsExtractor::ExtractVariableReferenceFact(
    const IndexingFactNode& variable_reference_fact_node) {
  const auto& anchor = variable_reference_fact_node.Value().Anchors()[0];
  const VName variable_vname_anchor = PrintAnchorVName(anchor);

  const VName* variable_definition_vname = scope_context_.SearchForDefinition(
      CreateVariableSignature(anchor.Value()));
  if (variable_definition_vname != nullptr) {
    GenerateEdgeString(variable_vname_anchor, kEdgeRef,
                       *variable_definition_vname);

    return *variable_definition_vname;
  } else {
    const VName variable_vname(
        file_path_,
        CreateScopeRelativeSignature(CreateVariableSignature(anchor.Value())));
    GenerateEdgeString(variable_vname_anchor, kEdgeRef, variable_vname);

    return variable_vname;
  }
}

<<<<<<< HEAD
VName KytheFactsExtractor::ExtractPackageDeclaration(
    const IndexingFactNode& package_declaration_node) {
  const auto& anchors = package_declaration_node.Value().Anchors();
  const Anchor& package_name = anchors[0];

  const VName package_vname(file_path_,
                            CreateScopeRelativeSignature(
                                CreatePackageSignature(package_name.Value())));
  const VName package_name_anchor = PrintAnchorVName(package_name);

  GenerateFactString(package_vname, kFactNodeKind, kNodePackage);
  GenerateEdgeString(package_name_anchor, kEdgeDefinesBinding, package_vname);

  if (anchors.size() > 1) {
    const Anchor& package_end_label = anchors[1];
    const VName package_end_label_anchor = PrintAnchorVName(package_end_label);
    GenerateEdgeString(package_end_label_anchor, kEdgeRef, package_vname);
  }

  return package_vname;
=======
VName KytheFactsExtractor::ExtractMacroDefinition(
    const IndexingFactNode& macro_definition_node) {
  const Anchor& macro_name = macro_definition_node.Value().Anchors()[0];

  const VName macro_vname(file_path_, CreateMacroSignature(macro_name.Value()));
  const VName module_name_anchor = PrintAnchorVName(macro_name);

  GenerateFactString(macro_vname, kFactNodeKind, kNodeMacro);
  GenerateEdgeString(module_name_anchor, kEdgeDefinesBinding, macro_vname);

  return macro_vname;
}

VName KytheFactsExtractor::ExtractMacroCall(
    const IndexingFactNode& macro_call_node) {
  const Anchor& macro_name = macro_call_node.Value().Anchors()[0];
  const VName macro_vname_anchor = PrintAnchorVName(macro_name);

  // We pass a substring to ignore the ` before macro name.
  // e.g.
  // `define TEN 0
  // `TEN --> removes the `
  const VName variable_definition_vname(
      file_path_, CreateMacroSignature(macro_name.Value().substr(1)));

  GenerateEdgeString(macro_vname_anchor, kEdgeRefExpands,
                     variable_definition_vname);

  return variable_definition_vname;
>>>>>>> d6f06e4e
}

VName KytheFactsExtractor::ExtractFunctionOrTask(
    const IndexingFactNode& function_fact_node) {
  const auto& function_name = function_fact_node.Value().Anchors()[0];

  const VName function_vname(
      file_path_, CreateScopeRelativeSignature(
                      CreateFunctionOrTaskSignature(function_name.Value())));

  const VName function_vname_anchor = PrintAnchorVName(function_name);

  GenerateFactString(function_vname, kFactNodeKind, kNodeFunction);
  GenerateFactString(function_vname, kFactComplete, kCompleteDefinition);
  GenerateEdgeString(function_vname_anchor, kEdgeDefinesBinding,
                     function_vname);

  return function_vname;
}

VName KytheFactsExtractor::ExtractFunctionOrTaskCall(
    const IndexingFactNode& function_call_fact_node) {
  const auto& function_name = function_call_fact_node.Value().Anchors()[0];

  const VName function_vname =
      *ABSL_DIE_IF_NULL(scope_context_.SearchForDefinition(
          CreateFunctionOrTaskSignature(function_name.Value())));

  const VName function_vname_anchor = PrintAnchorVName(function_name);

  GenerateEdgeString(function_vname_anchor, kEdgeRef, function_vname);
  GenerateEdgeString(function_vname_anchor, kEdgeRefCall, function_vname);

  return function_vname_anchor;
}

VName KytheFactsExtractor::ExtractClassFact(
    const IndexingFactNode& class_fact_node) {
  const auto& anchors = class_fact_node.Value().Anchors();
  const Anchor& class_name = anchors[0];
  const Anchor& class_end_label = anchors[1];

  const VName class_vname(
      file_path_,
      CreateScopeRelativeSignature(CreateClassSignature(class_name.Value())));
  const VName class_name_anchor = PrintAnchorVName(class_name);

  GenerateFactString(class_vname, kFactNodeKind, kNodeRecord);
  GenerateFactString(class_vname, kFactComplete, kCompleteDefinition);
  GenerateEdgeString(class_name_anchor, kEdgeDefinesBinding, class_vname);

  if (anchors.size() > 1) {
    const VName class_end_label_anchor = PrintAnchorVName(class_end_label);
    GenerateEdgeString(class_end_label_anchor, kEdgeRef, class_vname);
  }

  return class_vname;
}

VName KytheFactsExtractor::ExtractClassInstances(
    const IndexingFactNode& class_instance_fact_node) {
  const auto& anchors = class_instance_fact_node.Value().Anchors();
  const Anchor& class_type = anchors[0];
  const Anchor& instance_name = anchors[1];

  const VName class_instance_vname(
      file_path_, CreateScopeRelativeSignature(
                      CreateVariableSignature(instance_name.Value())));
  const VName class_instance_anchor = PrintAnchorVName(instance_name);

  const VName class_type_vname =
      *ABSL_DIE_IF_NULL(scope_context_.SearchForDefinition(
          CreateClassSignature(class_type.Value())));

  const VName class_type_anchor = PrintAnchorVName(class_type);

  GenerateFactString(class_instance_vname, kFactNodeKind, kNodeVariable);
  GenerateFactString(class_instance_vname, kFactComplete, kCompleteDefinition);

  GenerateEdgeString(class_type_anchor, kEdgeRef, class_type_vname);
  GenerateEdgeString(class_instance_vname, kEdgeTyped, class_type_vname);
  GenerateEdgeString(class_instance_anchor, kEdgeDefinesBinding,
                     class_instance_vname);

  return class_instance_vname;
}

VName KytheFactsExtractor::ExtractPackageImport(
    const IndexingFactNode& import_fact_node) {
  const auto& anchors = import_fact_node.Value().Anchors();
  const Anchor& package_name = anchors[0];

  const VName package_vname(file_path_,
                            CreatePackageSignature(package_name.Value()));
  const VName package_anchor = PrintAnchorVName(package_name);

  GenerateEdgeString(package_anchor, kEdgeRefImports, package_vname);

  // case of import pkg::my_variable.
  if (anchors.size() > 1) {
    const Anchor& imported_item_name = anchors[1];
    const VName& defintion_vname =
        *ABSL_DIE_IF_NULL(SearchForDefinitionVNameInPackage(
            package_name.Value(), imported_item_name.Value()));

    const VName imported_item_anchor = PrintAnchorVName(imported_item_name);
    GenerateEdgeString(imported_item_anchor, kEdgeRef, defintion_vname);

    // Add the found definition to the current scope as if it was declared in
    // our scope so that it can be captured without "::".
    scope_context_.top().push_back(defintion_vname);
  } else {
    // case of import pkg::*.
    // Add all the definitions in that package to the current scope as if it was
    // declared in our scope so that it can be captured without "::".
    const auto current_package_scope = package_scope_context_.find(
        CreatePackageSignature(package_name.Value()));
    for (const VName& vname : current_package_scope->second) {
      scope_context_.top().push_back(vname);
    }
  }

  return package_vname;
}

const VName* KytheFactsExtractor::SearchForDefinitionVNameInPackage(
    absl::string_view package_name, absl::string_view reference_name) const {
  const auto package_scope =
      package_scope_context_.find(CreatePackageSignature(package_name));
  if (package_scope == package_scope_context_.end()) {
    return nullptr;
  }

  for (const VName& vname : package_scope->second) {
    if (absl::StartsWith(vname.signature, reference_name)) {
      return &vname;
    }
  }

  return nullptr;
}

VName KytheFactsExtractor::PrintAnchorVName(const Anchor& anchor) {
  const VName anchor_vname(file_path_,
                           absl::Substitute(R"(@$0:$1)", anchor.StartLocation(),
                                            anchor.EndLocation()));

  GenerateFactString(anchor_vname, kFactNodeKind, kNodeAnchor);
  GenerateFactString(anchor_vname, kFactAnchorStart,
                     absl::Substitute(R"($0)", anchor.StartLocation()));
  GenerateFactString(anchor_vname, kFactAnchorEnd,
                     absl::Substitute(R"($0)", anchor.EndLocation()));

  return anchor_vname;
}

std::string KytheFactsExtractor::CreateScopeRelativeSignature(
    absl::string_view signature) const {
  return vnames_context_.empty()
             ? std::string(signature)
             : absl::StrCat(signature, "#", vnames_context_.top().signature);
}

void KytheFactsExtractor::GenerateFactString(
    const VName& vname, absl::string_view fact_name,
    absl::string_view fact_value) const {
  *stream_ << absl::Substitute(
      R"({"source": $0,"fact_name": "$1","fact_value": "$2"})",
      vname.ToString(), fact_name, absl::Base64Escape(fact_value));
}

void KytheFactsExtractor::GenerateEdgeString(const VName& source_node,
                                             absl::string_view edge_name,
                                             const VName& target_node) const {
  *stream_ << absl::Substitute(
      R"({"source": $0,"edge_kind": "$1","target": $2,"fact_name": "/"})",
      source_node.ToString(), edge_name, target_node.ToString());
}

<<<<<<< HEAD
=======
std::string CreateModuleSignature(absl::string_view module_name) {
  return absl::StrCat(module_name, "#module");
}

std::string CreateClassSignature(absl::string_view class_name) {
  return absl::StrCat(class_name, "#class");
}

std::string CreateVariableSignature(absl::string_view variable_name) {
  return absl::StrCat(variable_name, "#variable");
}

std::string CreateMacroSignature(absl::string_view macro_name) {
  return absl::StrCat(macro_name, "#macro");
}

std::string CreateFunctionOrTaskSignature(absl::string_view function_name) {
  return absl::StrCat(function_name, "#function");
}

>>>>>>> d6f06e4e
std::string GetFilePathFromRoot(const IndexingFactNode& root) {
  return root.Value().Anchors()[0].Value();
}

std::ostream& KytheFactsPrinter::Print(std::ostream& stream) const {
  KytheFactsExtractor kythe_extractor(GetFilePathFromRoot(root_), &stream);
  kythe_extractor.ExtractKytheFacts(root_);
  return stream;
}

std::ostream& operator<<(std::ostream& stream,
                         const KytheFactsPrinter& kythe_facts_printer) {
  kythe_facts_printer.Print(stream);
  return stream;
}

}  // namespace kythe
}  // namespace verilog<|MERGE_RESOLUTION|>--- conflicted
+++ resolved
@@ -49,6 +49,10 @@
   return absl::StrCat(function_name, "#function");
 }
 
+std::string CreateMacroSignature(absl::string_view macro_name) {
+  return absl::StrCat(macro_name, "#macro");
+}
+
 void KytheFactsExtractor::ExtractKytheFacts(const IndexingFactNode& root) {
   CreatePackageScopes(root);
   IndexingFactNodeTagResolver(root);
@@ -126,9 +130,12 @@
       vname = ExtractFunctionOrTaskCall(node);
       break;
     }
-<<<<<<< HEAD
     case IndexingFactType::kPackageImport: {
       vname = ExtractPackageImport(node);
+      break;
+    }
+    case IndexingFactType::kMacroCall: {
+      vname = ExtractMacroCall(node);
       break;
     }
     case IndexingFactType::kPackage: {
@@ -136,10 +143,6 @@
       return;
     }
     default: {
-=======
-    case IndexingFactType::kMacroCall: {
-      vname = ExtractMacroCall(node);
->>>>>>> d6f06e4e
       break;
     }
   }
@@ -307,7 +310,6 @@
   }
 }
 
-<<<<<<< HEAD
 VName KytheFactsExtractor::ExtractPackageDeclaration(
     const IndexingFactNode& package_declaration_node) {
   const auto& anchors = package_declaration_node.Value().Anchors();
@@ -328,7 +330,8 @@
   }
 
   return package_vname;
-=======
+}
+
 VName KytheFactsExtractor::ExtractMacroDefinition(
     const IndexingFactNode& macro_definition_node) {
   const Anchor& macro_name = macro_definition_node.Value().Anchors()[0];
@@ -358,7 +361,6 @@
                      variable_definition_vname);
 
   return variable_definition_vname;
->>>>>>> d6f06e4e
 }
 
 VName KytheFactsExtractor::ExtractFunctionOrTask(
@@ -538,29 +540,6 @@
       source_node.ToString(), edge_name, target_node.ToString());
 }
 
-<<<<<<< HEAD
-=======
-std::string CreateModuleSignature(absl::string_view module_name) {
-  return absl::StrCat(module_name, "#module");
-}
-
-std::string CreateClassSignature(absl::string_view class_name) {
-  return absl::StrCat(class_name, "#class");
-}
-
-std::string CreateVariableSignature(absl::string_view variable_name) {
-  return absl::StrCat(variable_name, "#variable");
-}
-
-std::string CreateMacroSignature(absl::string_view macro_name) {
-  return absl::StrCat(macro_name, "#macro");
-}
-
-std::string CreateFunctionOrTaskSignature(absl::string_view function_name) {
-  return absl::StrCat(function_name, "#function");
-}
-
->>>>>>> d6f06e4e
 std::string GetFilePathFromRoot(const IndexingFactNode& root) {
   return root.Value().Anchors()[0].Value();
 }
