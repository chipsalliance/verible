--- conflicted
+++ resolved
@@ -130,10 +130,10 @@
       ExtractNetDeclaration(node);
       break;
     }
-<<<<<<< HEAD
     case NodeEnum::kPackageDeclaration: {
       ExtractPackageDeclaration(node);
-=======
+      break;
+    }
     case NodeEnum::kFunctionDeclaration: {
       ExtractFunctionDeclaration(node);
       break;
@@ -148,7 +148,6 @@
     }
     case NodeEnum::kClassDeclaration: {
       ExtractClassDeclaration(node);
->>>>>>> 9d5d96ec
       break;
     }
     default: {
@@ -303,7 +302,6 @@
   }
 }
 
-<<<<<<< HEAD
 void IndexingFactsTreeExtractor::ExtractPackageDeclaration(
     const verible::SyntaxTreeNode& package_declaration_node) {
   IndexingNodeData package_node_data(IndexingFactType::kPackage);
@@ -336,7 +334,8 @@
   }
 
   facts_tree_context_.top().NewChild(package_node);
-=======
+}
+
 void IndexingFactsTreeExtractor::ExtractFunctionDeclaration(
     const verible::SyntaxTreeNode& function_declaration_node) {
   IndexingNodeData function_node_data(IndexingFactType::kFunctionOrTask);
@@ -481,7 +480,6 @@
 
     facts_tree_context_.top().NewChild(indexing_node_data);
   }
->>>>>>> 9d5d96ec
 }
 
 }  // namespace kythe
