--- conflicted
+++ resolved
@@ -69,11 +69,10 @@
   void ExtractNetDeclaration(
       const verible::SyntaxTreeNode& net_declaration_node);
 
-<<<<<<< HEAD
   // Extract package declarations and creates its corresponding facts tree.
   void ExtractPackageDeclaration(
       const verible::SyntaxTreeNode& package_declaration_node);
-=======
+
   // Extract macro definitions and explores its arguments and creates its
   // corresponding facts tree.
   void ExtractMacroDefinition(
@@ -86,7 +85,6 @@
   // Extract macro names from kMacroIdentifiers which are considered references
   // to macros and creates its corresponding facts tree.
   void ExtractMacroReference(const verible::SyntaxTreeLeaf& macro_identifier);
->>>>>>> d6f06e4e
 
   // Extracts function and creates its corresponding fact tree.
   void ExtractFunctionDeclaration(
