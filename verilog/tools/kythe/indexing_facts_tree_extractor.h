// Copyright 2017-2020 The Verible Authors.
//
// Licensed under the Apache License, Version 2.0 (the "License");
// you may not use this file except in compliance with the License.
// You may obtain a copy of the License at
//
//      http://www.apache.org/licenses/LICENSE-2.0
//
// Unless required by applicable law or agreed to in writing, software
// distributed under the License is distributed on an "AS IS" BASIS,
// WITHOUT WARRANTIES OR CONDITIONS OF ANY KIND, either express or implied.
// See the License for the specific language governing permissions and
// limitations under the License.

#ifndef VERIBLE_VERILOG_TOOLS_KYTHE_INDEXING_FACTS_TREE_EXTRACTOR_H_
#define VERIBLE_VERILOG_TOOLS_KYTHE_INDEXING_FACTS_TREE_EXTRACTOR_H_

#include "absl/strings/string_view.h"
#include "common/analysis/syntax_tree_search.h"
#include "common/text/tree_context_visitor.h"
#include "verilog/CST/verilog_matchers.h"
#include "verilog/CST/verilog_nonterminals.h"
#include "verilog/tools/kythe/indexing_facts_tree.h"
#include "verilog/tools/kythe/indexing_facts_tree_context.h"

namespace verilog {
namespace kythe {

// This class is used for traversing CST and extracting different indexing
// facts from CST nodes and constructs a tree of indexing facts.
class IndexingFactsTreeExtractor : public verible::TreeContextVisitor {
 public:
  IndexingFactsTreeExtractor(absl::string_view base,
                             absl::string_view file_name)
      : context_(verible::TokenInfo::Context(base)) {
    root_.Value().AppendAnchor(Anchor(file_name, 0, base.size()));
    root_.Value().AppendAnchor(Anchor(base, 0, base.size()));
  }

  void Visit(const verible::SyntaxTreeNode& node) override;

  IndexingFactNode& GetRoot() { return root_; }

 private:
  // Extracts modules and creates its corresponding fact tree.
  void ExtractModule(const verible::SyntaxTreeNode& module_declaration_node);

  // Extracts modules instantiations and creates its corresponding fact tree.
  void ExtractModuleInstantiation(
      const verible::SyntaxTreeNode& data_declaration_node,
      const std::vector<verible::TreeSearchMatch>& gate_instances);

  // Extracts endmodule and creates its corresponding fact tree.
  void ExtractModuleEnd(const verible::SyntaxTreeNode& module_declaration_node);

  // Extracts modules headers and creates its corresponding fact tree.
  void ExtractModuleHeader(const verible::SyntaxTreeNode& module_header_node);

  // Extracts modules ports and creates its corresponding fact tree.
  void ExtractModulePort(const verible::SyntaxTreeNode& module_port_node);

  // Extracts "a" from input a, output a and creates its corresponding fact
  // tree.
  void ExtractInputOutputDeclaration(
      const verible::SyntaxTreeNode& module_port_declaration_node);

  // Extracts "a" from wire a and creates its corresponding fact tree.
  void ExtractNetDeclaration(
      const verible::SyntaxTreeNode& net_declaration_node);

<<<<<<< HEAD
  // Extract package declarations and creates its corresponding facts tree.
  void ExtractPackageDeclaration(
      const verible::SyntaxTreeNode& package_declaration_node);
=======
  // Extracts function and creates its corresponding fact tree.
  void ExtractFunctionDeclaration(
      const verible::SyntaxTreeNode& function_declaration_node);

  // Extracts task and creates its corresponding fact tree.
  void ExtractTaskDeclaration(
      const verible::SyntaxTreeNode& task_declaration_node);

  // Extracts function or task call and creates its corresponding fact tree.
  void ExtractFunctionOrTaskCall(
      const verible::SyntaxTreeNode& function_call_node);

  // Extracts function or task ports and parameters.
  void ExtractFunctionTaskPort(
      const verible::SyntaxTreeNode& function_declaration_node);
  // Extracts classes and creates its corresponding fact tree.
  void ExtractClassDeclaration(
      const verible::SyntaxTreeNode& class_declaration);

  void ExtractClassInstances(
      const verible::SyntaxTreeNode& data_declaration,
      const std::vector<verible::TreeSearchMatch>& register_variables);
>>>>>>> 9d5d96ec

  // The Root of the constructed tree
  IndexingFactNode root_{IndexingNodeData(IndexingFactType::kFile)};

  // Used for getting token offsets in code text.
  verible::TokenInfo::Context context_;

  // Keeps track of facts tree ancestors as the visitor traverses CST.
  IndexingFactsTreeContext facts_tree_context_;
};

// Given a verilog file returns the extracted indexing facts tree.
IndexingFactNode ExtractOneFile(absl::string_view content,
                                absl::string_view filename, int& exit_status,
                                bool& parse_ok);

// Given a root to CST this function traverses the tree and extracts and
// constructs the indexing facts tree.
IndexingFactNode BuildIndexingFactsTree(
    const verible::ConcreteSyntaxTree& syntax_tree, absl::string_view base,
    absl::string_view file_name);

}  // namespace kythe
}  // namespace verilog

#endif  // VERIBLE_VERILOG_TOOLS_KYTHE_INDEXING_FACTS_TREE_EXTRACTOR_H_<|MERGE_RESOLUTION|>--- conflicted
+++ resolved
@@ -68,11 +68,10 @@
   void ExtractNetDeclaration(
       const verible::SyntaxTreeNode& net_declaration_node);
 
-<<<<<<< HEAD
   // Extract package declarations and creates its corresponding facts tree.
   void ExtractPackageDeclaration(
       const verible::SyntaxTreeNode& package_declaration_node);
-=======
+
   // Extracts function and creates its corresponding fact tree.
   void ExtractFunctionDeclaration(
       const verible::SyntaxTreeNode& function_declaration_node);
@@ -95,7 +94,6 @@
   void ExtractClassInstances(
       const verible::SyntaxTreeNode& data_declaration,
       const std::vector<verible::TreeSearchMatch>& register_variables);
->>>>>>> 9d5d96ec
 
   // The Root of the constructed tree
   IndexingFactNode root_{IndexingNodeData(IndexingFactType::kFile)};
