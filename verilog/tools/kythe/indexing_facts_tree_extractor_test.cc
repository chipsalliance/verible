--- conflicted
+++ resolved
@@ -5167,7 +5167,66 @@
   EXPECT_EQ(result_pair.right, nullptr) << *result_pair.right;
 }
 
-<<<<<<< HEAD
+TEST(FactsTreeExtractor, FunctionNameAsQualifiedId) {
+  constexpr int kTag = 1;  // value doesn't matter
+  const verible::SyntaxTreeSearchTestCase kTestCase = {
+      {
+          "function ",
+          {kTag, "pkg"},
+          "::",
+          {kTag, "f"},
+          ";\nendfunction\ntask ",
+          {kTag, "pkg"},
+          "::",
+          {kTag, "t"},
+          ";\nendtask",
+      },
+  };
+
+  ScopedTestFile test_file(testing::TempDir(), kTestCase.code);
+  int exit_status = 0;
+
+  const IndexingFactNode expected(T(
+      {
+          {
+              Anchor(testing::TempDir(), 0, 0),
+          },
+          IndexingFactType::kFileList,
+      },
+      T(
+          {
+              {
+                  Anchor(test_file.filename(), 0, kTestCase.code.size()),
+                  Anchor(kTestCase.code, 0, kTestCase.code.size()),
+              },
+              IndexingFactType ::kFile,
+          },
+          // refers to function pkg::f.
+          T({
+              {
+                  Anchor(kTestCase.expected_tokens[1], kTestCase.code),
+                  Anchor(kTestCase.expected_tokens[3], kTestCase.code),
+              },
+              IndexingFactType ::kFunctionOrTask,
+          }),
+          // refers to task pkg::t.
+          T({
+              {
+                  Anchor(kTestCase.expected_tokens[5], kTestCase.code),
+                  Anchor(kTestCase.expected_tokens[7], kTestCase.code),
+              },
+              IndexingFactType ::kFunctionOrTask,
+          }))));
+
+  const auto facts_tree =
+      ExtractFiles({std::string(verible::file::Basename(test_file.filename()))},
+                   exit_status, testing::TempDir());
+
+  const auto result_pair = DeepEqual(facts_tree, expected);
+  EXPECT_EQ(result_pair.left, nullptr) << *result_pair.left;
+  EXPECT_EQ(result_pair.right, nullptr) << *result_pair.right;
+}
+
 TEST(FactsTreeExtractor, FunctinoNamedArgument) {
   constexpr int kTag = 1;  // value doesn't matter
   const verible::SyntaxTreeSearchTestCase kTestCase = {
@@ -5185,21 +5244,6 @@
           "(",
           {kTag, "y"},
           "));\nendfunction",
-=======
-TEST(FactsTreeExtractor, FunctionNameAsQualifiedId) {
-  constexpr int kTag = 1;  // value doesn't matter
-  const verible::SyntaxTreeSearchTestCase kTestCase = {
-      {
-          "function ",
-          {kTag, "pkg"},
-          "::",
-          {kTag, "f"},
-          ";\nendfunction\ntask ",
-          {kTag, "pkg"},
-          "::",
-          {kTag, "t"},
-          ";\nendtask",
->>>>>>> 02947908
       },
   };
 
@@ -5221,7 +5265,6 @@
               },
               IndexingFactType ::kFile,
           },
-<<<<<<< HEAD
           // refers to function f1.
           T(
               {
@@ -5272,24 +5315,6 @@
                           },
                           IndexingFactType ::kVariableReference,
                       })))))));
-=======
-          // refers to function pkg::f.
-          T({
-              {
-                  Anchor(kTestCase.expected_tokens[1], kTestCase.code),
-                  Anchor(kTestCase.expected_tokens[3], kTestCase.code),
-              },
-              IndexingFactType ::kFunctionOrTask,
-          }),
-          // refers to task pkg::t.
-          T({
-              {
-                  Anchor(kTestCase.expected_tokens[5], kTestCase.code),
-                  Anchor(kTestCase.expected_tokens[7], kTestCase.code),
-              },
-              IndexingFactType ::kFunctionOrTask,
-          }))));
->>>>>>> 02947908
 
   const auto facts_tree =
       ExtractFiles({std::string(verible::file::Basename(test_file.filename()))},
