--- conflicted
+++ resolved
@@ -52,16 +52,9 @@
 // the last iteration.
 class KytheFactsExtractor {
  public:
-<<<<<<< HEAD
-  KytheFactsExtractor(absl::string_view file_path, std::ostream* stream,
+  KytheFactsExtractor(absl::string_view file_path,
                       ScopeResolver* previous_files_scopes)
-      : file_path_(file_path),
-        scope_resolver_(previous_files_scopes),
-        stream_(stream) {}
-=======
-  explicit KytheFactsExtractor(absl::string_view file_path)
-      : file_path_(file_path) {}
->>>>>>> 8349b5ce
+      : file_path_(file_path), scope_resolver_(previous_files_scopes) {}
 
   // Extracts kythe facts from the given IndexingFactsTree root.
   void ExtractKytheFacts(const IndexingFactNode&);
