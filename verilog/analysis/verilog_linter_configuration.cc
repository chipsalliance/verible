--- conflicted
+++ resolved
@@ -269,12 +269,7 @@
 }
 
 void LinterConfiguration::GetRuleBundle(RuleBundle *rule_bundle) const {
-  // Clear the vector to overwrite any existing value.
-  rule_bundle->rules.clear();
-
-  for (const auto &rule_pair : configuration_) {
-    rule_bundle->rules[rule_pair.first] = rule_pair.second;
-  }
+  rule_bundle->rules = configuration_;
 }
 
 // Iterates through all rules that are mentioned and enabled
@@ -298,16 +293,8 @@
     if (!setting.configuration.empty()) {
       if (absl::Status status = rule_ptr->Configure(setting.configuration);
           !status.ok()) {
-<<<<<<< HEAD
         std::string error_msg =
             absl::StrCat(rule_pair.first, " ", status.message());
-=======
-        std::string error_msg;
-
-        error_msg.append(std::string(rule_pair.first));
-        error_msg.append(" ");
-        error_msg.append(std::string(status.message()));
->>>>>>> c641a39f
         return absl::InvalidArgumentError(error_msg);
       }
     }
@@ -359,7 +346,7 @@
     // Log warnings and errors
     if (!error.empty()) {
       std::cerr << "Using a partial version from " << config_filename
-                << ". Found the following issues: " << error << std::endl;
+                << ". Found the following issues: " << error << "\n";
     }
 
     UseRuleBundle(local_rules_bundle);
