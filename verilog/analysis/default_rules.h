--- conflicted
+++ resolved
@@ -66,11 +66,8 @@
     // TODO(b/117131903): "proper-parameter-declaration",
     // TODO(b/131637160): "signal-name-style",
     // TODO: "one-module-per-file",
-<<<<<<< HEAD
     // TODO(b/148911813): "constraint-name-style",
     // TODO: "banned-declared-name-patterns",
-=======
->>>>>>> fc96e167
     // "endif-comment",
 };
 // LINT.ThenChange(../tools/lint/BUILD)
