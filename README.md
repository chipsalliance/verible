# Verible

The Verible project's main mission is to parse SystemVerilog (IEEE 1800-2017)
for a wide variety of applications.

It was born out of a need to parse *un-preprocessed* source files, which is
suitable for single-file applications like style-linting and formatting. In
doing so, it can be adapted to parse *preprocessed* source files, which is what
real compilers and toolchains require.

The spirit of the project is that no-one should ever have to develop a
SystemVerilog parser for their own application, because developing a
standard-compliant parser is an enormous task due to the syntactic complexity of
the language.

A lesser (but notable) objective is that the language-agnostic components of
Verible be usable for rapidly developing language support tools for other
languages.

## Build

Verible's code base is written in C++.

To build, you need the [bazel] build system and a C++11 compatible compiler
(e.g. >= g++-7; Using clang currently fails to compile the m4 dependency).

```bash
# Build all tools and libraries
bazel build -c opt //...
```

You can access the generated artifacts under `bazel-bin/`. For instance the
syntax checker will be at
`bazel-bin/verilog/tools/syntax/verible-verilog-syntax` (corresponding to the
target name `//verilog/tools/syntax:verible-verilog-syntax`).

### Installation

For simple installation, we provide regular [binary releases].

If you prefer to install the binaries on your workstation yourself, use the
`:install` target which you invoke with `bazel run`.

The following builds and installs the `verible-verilog-format`,
`verible-verilog-lint` and `verible-verilog-syntax` binaries in the provided
location:

```bash
# In your home directory
bazel run :install -c opt -- ~/bin

# For a system directory that requires root-access, call with -s option.
# (Do _not_ run bazel with sudo.)
bazel run :install -c opt -- -s /usr/local/bin
```

### Test

To run the tests in [bazel]:

```bash
# Run all tests
bazel test //...
```

## Mailing Lists

Join the Verible community!

*   Developers: verible-dev@googlegroups.com
    ([join](https://groups.google.com/forum/#!forum/verible-dev/join))
*   Users: verible-users@googlegroups.com
    ([join](https://groups.google.com/forum/#!forum/verible-users/join))

## SystemVerilog Support

### Parser

The lexer is implemented using GNU Flex, and the parser is implemented using GNU
Bison (yacc). To parse un-preprocessed input, preprocessing constructs had to be
handled explicitly in the parser, and are permitted in limited places. The
grammatic rules in the yacc input are approximate and permissive; it may accept
some syntactically invalid constructs. The priority is to *accept* all
syntactically *valid* SystemVerilog, as defined in the [SV-LRM]. Status: As of
2019, it accepts the vast majority of SystemVerilog (IEEE 1800-2017), but there
is work ahead to reach 100%.

The lexer and parser are *decoupled*, which means that the lexer can be used
standalone to tokenize text, and the parser is adapted to accept tokens from
sources other than the direct use of the lexer. This separation enables the
insertion of different passes between the lexer and parser, such as integrated
preprocessing, and context-based lexical disambiguation (with arbitrary
lookahead) where required by the language.

The parser can be tested as a standalone program,
`//verilog/tools/syntax:verible-verilog-syntax`.

```
verible-verilog-syntax: usage: verible-verilog-syntax [options] <file> [<file>...]

  Flags from verilog/tools/syntax/verilog_syntax.cc:
    -printrawtokens (Prints all lexed tokens, including filtered ones.);
      default: false;
    -printtokens (Prints all lexed and filtered tokens); default: false;
    -printtree (Whether or not to print the tree); default: false;
    -verifytree (Verifies that all tokens are parsed into tree, prints unmatched
      tokens); default: false;

Try --helpfull to get a list of all flags.
```

#### Selecting Parsing Mode {#parsing-mode}

If your source file is not a standalone Verilog description as defined by the
LRM, (e.g. a body snippet of a module, class, task, or function without the
header or end) the parser can use an alternate parsing mode by using a comment
directive before the first (non-comment) token.

```verilog
// This file is `included inside a module definition body.
// verilog_syntax: parse-as-module-body
wire x;
initial begin
  x = 0;
end
```

The `verilog_syntax` directive tells the parser that the contents of this file
are to be treated as if they are inside a module declaration.

Available parser selection modes include:

*   `parse-as-statements`: Text contains only statements (e.g. inside function,
    always, ...)
*   `parse-as-expression`: Text occurs inside an expression.
*   `parse-as-module-body`: Text occurs inside a module definition.
*   `parse-as-class-body`: Text occurs inside a class definition.
*   `parse-as-package-body`: Text occurs inside a package definition.

#### Token Stream

The lexer partitions a text buffer into a sequence of tokens with annotations
(token stream). `verible-verilog-syntax --printtokens` shows the tokens that
feeds into the parser, and `--printrawtokens` to shows all tokens including
whitespaces, comments, and attributes.

For example, the following code:

```
// This is module foo.
module foo(input a, b, output z);
endmodule : foo
```

produces the following tokens (shown using `--printrawtokens`):

```
All lexed tokens:
All lexed tokens:
(#"// end of line comment" @0-22: "// This is module foo.")
(#"<<\\n>>" @22-23: "
")
(#"module" @23-29: "module")
(#"<<space>>" @29-30: " ")
(#SymbolIdentifier @30-33: "foo")
(#'(' @33-34: "(")
(#"input" @34-39: "input")
(#"<<space>>" @39-40: " ")
(#SymbolIdentifier @40-41: "a")
(#',' @41-42: ",")
(#"<<space>>" @42-43: " ")
(#SymbolIdentifier @43-44: "b")
(#',' @44-45: ",")
(#"<<space>>" @45-46: " ")
(#"output" @46-52: "output")
(#"<<space>>" @52-53: " ")
(#SymbolIdentifier @53-54: "z")
(#')' @54-55: ")")
(#';' @55-56: ";")
(#"<<\\n>>" @56-57: "
")
(#"endmodule" @57-66: "endmodule")
(#"<<space>>" @66-67: " ")
(#':' @67-68: ":")
(#"<<space>>" @68-69: " ")
(#SymbolIdentifier @69-72: "foo")
(#"<<\\n>>" @72-73: "
")
(#"<<\\n>>" @73-74: "
")
(#$end @74-74: "")
```

The token names (after `#`) correspond to description strings in the yacc
grammar file; keywords are shown the same as the text they match. Byte offsets
are shown as the range that follows '@'. The raw, unfiltered token stream is
lossless with respect to the original input text.

#### Concrete Syntax Tree

The parser produces a concrete syntax tree (CST), which can be diagnosed with
`verible-verilog-syntax --printtree`.

For example, the following code (same as above):

```
// This is module foo.
module foo(input a, b, output z);
endmodule : foo
```

produces this CST (rendered by `verible-verilog-syntax --printtree`):

```
Parse Tree:
Node (tag: kDescriptionList) {
  Node (tag: kModuleDeclaration) {
    Node (tag: kModuleHeader) {
      (#"module" @23-29: "module")
      (#SymbolIdentifier @30-33: "foo")
      Node (tag: kParenGroup) {
        (#'(' @33-34: "(")
        Node (tag: kPortDeclarationList) {
          Node (tag: kPortDeclaration) {
            (#"input" @34-39: "input")
            Node (tag: kDataType) {
            }
            Node (tag: kUnqualifiedId) {
              (#SymbolIdentifier @40-41: "a")
            }
            Node (tag: kUnpackedDimensions) {
            }
          }
          (#',' @41-42: ",")
          Node (tag: kPort) {
            Node (tag: kPortReference) {
              Node (tag: kUnqualifiedId) {
                (#SymbolIdentifier @43-44: "b")
              }
            }
          }
          (#',' @44-45: ",")
          Node (tag: kPortDeclaration) {
            (#"output" @46-52: "output")
            Node (tag: kDataType) {
            }
            Node (tag: kUnqualifiedId) {
              (#SymbolIdentifier @53-54: "z")
            }
            Node (tag: kUnpackedDimensions) {
            }
          }
        }
        (#')' @54-55: ")")
      }
      (#';' @55-56: ";")
    }
    (#"endmodule" @57-66: "endmodule")
    Node (tag: kLabel) {
      (#':' @67-68: ":")
      (#SymbolIdentifier @69-72: "foo")
    }
  }
}
```

Nodes of the CST may link to other nodes or leaves (which contain tokens). The
nodes are tagged with language-specific enumerations. Each leaf encapsulates a
token and is shown with its corresponding byte-offsets in the original text (as
`@left-right`). Null nodes are not shown.

The exact structure of the SystemVerilog CST is fragile, and should not be
considered stable; at any time, node enumerations can be created or removed, and
subtree structures can be re-shaped. In the above example, `kModuleHeader` is an
implementation detail of a module definition's composition, and doesn't map
directly to a named grammar construct in the [SV-LRM]. The `verilog/CST` library
provides functions that abstract away internal structure.

#### Abstract Syntax Tree

An abstract syntax tree (AST) does not exist yet, but is planned.

### Style Linter

The style linter is an analysis tool that identifies constructs or patterns
deemed undesirable according to a style guide. The main goal is to relieve
humans the burden of reviewing code for style compliance. Many lint rules use
syntax tree pattern matching to find style violations. The tool provides
generating a [built-in lint documentation][lint-rule-list] with details to each
rule; you can generate it by invoking the linter with `--generate_markdown` or
use the build script:

```bash
# Generating documentation
bazel build :lint_doc

# It will be generated into
bazel-bin/documentation_verible_lint_rules.md
```

The linter tool is available as `//verilog/tools/lint:verible-verilog-lint`.

```
verible-verilog-lint: usage: verible-verilog-lint [options] <file> [<file>...]

  Flags from verilog/analysis/verilog_linter.cc:
    --rules (Comma-separated of lint rules to enable. No prefix or a '+' prefix
      enables it, '-' disable it. Configuration values for each rules placed
      after '=' character.); default: ;
    --rules_config (Path to lint rules configuration file.);
      default: ".rules.verible_lint";
    --ruleset ([default|all|none], the base set of rules used by linter);
      default: default;

  Flags from verilog/tools/lint/verilog_lint.cc:
    -generate_markdown (If true, print the description of every rule formatted
      for the markdown and exit immediately. Intended for the output to be
      written to a snippet of markdown.); default: false;
    -help_rules ([all|<rule-name>], print the description of one rule/all rules
      and exit immediately.); default: "";
    -lint_fatal (If true, exit nonzero if linter finds violations.);
      default: false;
    -parse_fatal (If true, exit nonzero if there are any syntax errors.);
      default: false;

Try --helpfull to get a list of all flags.
```

#### Rule configuration

The `--rules` flag allows to enable/disable rules as well as pass configuration
to rules that accept them. It accepts a comma-separated list
[rule names][lint-rule-list]. If prefixed with a `-` (minus), the rule is
disabled. No prefix or a '+' (plus) prefix enables the rule. An optional
configuration can be passed after an `=` assignment.

The following example enables the
[`enum-name-style`][lint-rule-list_enum-name-style] rule, enables and configures
the [`line-length`][lint-rule-list_line-length] rule (80 characters length) and
disables the [`no-tabs`][lint-rule-list_no-tabs] rule.

```
verible-verilog-lint --rules=enum-name-style,+line-length=length:80,-no-tabs ...
```

Additionally, the `--rules_config` flag can be used to read configuration stored
in a file. The syntax is the same as above, except the rules can be also
separated with the newline character.

#### Waiving Lint Violations {#lint-waiver}

In the rare circumstance where a line needs to be waived from a particular lint
rule, you can use the following waiver comment:

```
// This example waives the line after the waiver.
// verilog_lint: waive rule-name
The next non-comment line like this one is waived.

// This example waives the same line as the waiver.
This line is waived.  // verilog_lint: waive rule-name

// This example shows accumulation of waivers over multiple lines.
// verilog_lint: waive rule-name-1
// verilog_lint: waive rule-name-2
// Other comments, possibly waivers for other tools.
This line will be waived for both rule-name-1 and rule-name-2.

// This example shows how to waive an entire range of lines.
// verilog_lint: waive-start rule-X
...
All lines in between will be waived for rule-X
...
// verilog_lint: waive-stop rule-X
```

Another option is to use a configuration file with the `--waiver_files` flag.
The flag accepts a single file or a list of files (comma-separated). Specifying
multiple files is equivalent to concatenating the files in order of appearance.
By default, the rules are applied to all files, but with `--location` you can to
choose to only apply them to filenames matching the location regexp.

The format of this file is as follows:

```
waive --rule=rule-name-1 --line=10
waive --rule=rule-name-2 --line=5:10
waive --rule=rule-name-3 --regex="^\s*abc$"
waive --rule=rule-name-4 --line=42 --location=".*some_file.*"
```

The `--line` flag can be used to specify a single line to apply the waiver to or
a line range (separated with the `:` character). Additionally the `--regex` flag
can be used to dynamically match lines on which a given rule has to be waived.
This is especially useful for projects where some of the files are
auto-generated.

The name of the rule to waive is at the end of each diagnostic message in `[]`.

Syntax errors cannot be waived. A common source of syntax errors is if the file
is not a standalone Verilog program as defined by the LRM, e.g. a body snippet
of a module, class, task, or function. In such cases, the syntax parser can be
directed to treat the code as a snippet by selecting a
[parsing mode](#parsing-mode).

### Formatter

The formatter is a transformative tool that manages whitespace in accordance
with a particular style. The main goal is to relieve humans of having to
manually manage whitespace, wrapping, and indentation, and to provide a tool
that can be integrated into any editor to enable editor-independent consistency.

The formatter tool is available as
`//verilog/tools/formatter:verible-verilog-format`.

```
verible-verilog-format: usage: verible-verilog-format [options] <file>
To pipe from stdin, use '-' as <file>.

  Flags from verilog/tools/formatter/verilog_format.cc:
    --failsafe_success (If true, always exit with 0 status, even if there were
      input errors or internal errors. In all error conditions, the original
      text is always preserved. This is useful in deploying services where
      fail-safe behaviors should be considered a success.); default: true;
    --inplace (If true, overwrite the input file on successful conditions.);
      default: false;
    --lines (Specific lines to format, 1-based, comma-separated, inclusive N-M
      ranges, N is short for N-N. By default, left unspecified, all lines are
      enabled for formatting. (repeatable, cumulative)); default: ;
    --max_search_states (Limits the number of search states explored during line
      wrap optimization.); default: 100000;
    --show_equally_optimal_wrappings (If true, print when multiple optimal
      solutions are found (stderr), but continue to operate normally.);
      default: false;
    --show_inter_token_info (If true, along with show_token_partition_tree,
      include inter-token information such as spacing and break penalties.);
      default: false;
    --show_largest_token_partitions (If > 0, print token partitioning and then
      exit without formatting output.); default: 0;
    --show_token_partition_tree (If true, print diagnostics after token
      partitioning and then exit without formatting output.); default: false;
    --stdin_name (When using '-' to read from stdin, this gives an alternate
      name for diagnostic purposes. Otherwise this is ignored.);
      default: "<stdin>";
    --verify_convergence (If true, and not incrementally formatting with
      --lines, verify that re-formatting the formatted output yields no further
      changes, i.e. formatting is convergent.); default: true;

Try --helpfull to get a list of all flags.
```

#### Disabling Formatting {#disable-formatting}

When you want to exempt a range of text from formatting, write:

```
// verilog_format: off
... untouched code ...
// verilog_format: on
```

or

```
/* verilog_format: off */
... untouched code ...
/* verilog_format: on */
```

As a good practice, include a reason why you choose to disable a section.

```
// verilog_format: off  // my alignment is prettier than the tool's

// verilog_format: off  // issue #N: working around.
```

These directives take precedence over `--lines` specifications.

#### Interactive Formatting

The formatter is ever a work-in-progress and may not always behave the way a
user would like it to behave. If you wish to review changes introduced by the
formatter and apply them interactively, we've provided a helper script (that is
actually formatter-agnostic) for the job.

```
verible-transform-interactive.sh -- verible-verilog-format -- files...
```

This will run the formatter on the affected files without modifying them
initially, and pass the `diff`-generated patch into a tool
(`verible-patch-tool`) that interactively applies patch hunks.

Answer the \[y/n\] prompts.

The original files will be modified in-place with the elected changes.

For convenience, one could create an alias like:

```
alias verilog-format-interactive='verible-transform-interactive.sh -- verible-verilog-format --'
```

#### Incremental Formatting

If you wish to format only changed lines (a.k.a. incremental or partial
formatting), the following tools are provided to assist.

##### Git users

`git-verible-verilog-format.sh` (installed along with `verible-verilog-format`)
can be run from within any subdirectory of a Git project. It automatically
detects new and changed lines, and generates the `--lines` flag for each
modified file in your workspace.

From `--help`:

```
git-verible-verilog-format.sh:
Performs incremental file formatting (verible-verilog-format) based on current diffs.
New files explicitly git-add-ed by the user are wholly formatted.

Actions:
  1) Runs 'git add -u' to stage currently modified files to the index.
     To format new files (wholly), 'git add' those before calling this script.
  2) Runs 'git diff -u --cached' to generate a unified diff.
  3) Diff is scanned to determine added or modified lines in each file.
  4) Invokes 'verible-verilog-format --inplace' on all touched or new Verilog files,
     but does not 'git add' so that the changes may be examined and tested.
     Formatting can be easily undone with:
       'git diff | git apply --reverse -'.

usage: git-verible-verilog-format.sh [script options] [-- [verilog_format options]]
  (no positional arguments)
  Run from anywhere inside a git project tree.

script options: (options with arguments can be: --flag=VALUE or --flag VALUE)
  --help | -h : print help and exit
  --verbose | -v : execute verbosely
  --dry-run : stop before running formatter, and print formatting commands
  --formatter TOOL : path to verilog_format binary
       [using: /usr/local/bin/verible-verilog-format]
  -- : stops option processing, and forwards remaining args as flags to the
       underlying --formatter tool.
```

#### Incremental Interactive Formatting

In your locally modified client (p4, git) run:

```shell
verible-verilog-format-changed-lines-interactive.sh
```

and follow the prompts.

> NOTE: git and hg users can pass in a different base revision to diff against:
>
> ```shell
> # Diff against the previous revision in hg
> verible-verilog-format-changed-lines-interactive.sh --rev .^
> # Diff against upstream mainline in git
> verible-verilog-format-changed-lines-interactive.sh --rev origin/main
> ```

### Lexical Diff

`verible-verilog-diff` compares two input files for equivalence, where
equivalence is determined by the `--mode` of operation.

```
verible-verilog-diff: usage: verible-verilog-diff [options] file1 file2

  Flags from verilog/tools/diff/verilog_diff.cc:
    --mode (Defines difference functions.
      format: ignore whitespaces, compare token texts
        This is useful for verifying formatter (e.g. verilog_format) output.
      obfuscate: preserve whitespaces, compare token texts' lengths only.
        This is useful for verifying verilog_obfuscate output.
      ); default: format;
```

Exit codes:

*   0: files are equivalent
*   1: files differ, or contain lexical errors
*   2: error reading file

### Code Obfuscator

`verible-verilog-obfuscate` transforms Verilog code by replacing identifiers
with obfuscated names of equal length, and preserving all other text, including
spaces. Output is written to stdout. The resulting file size is the same as the
original.

This is useful for preparing potentially sensitive test cases with tool vendors.

```
verible-verilog-obfuscate: usage: verible-verilog-obfuscate [options] < original_file > output

verible-verilog-obfuscate mangles Verilog code by changing identifiers.
All whitespaces and identifier lengths are preserved.
Output is written to stdout.

  Flags from verilog/tools/obfuscator/verilog_obfuscate.cc:
    --decode (If true, when used with --load_map, apply the translation
      dictionary in reverse to de-obfuscate the source code, and do not
      obfuscate any unseen identifiers. There is no need to --save_map with this
      option, because no new substitutions are established.); default: false;
    --load_map (If provided, pre-load an existing translation dictionary
      (written by --save_map). This is useful for applying pre-existing
      transforms.); default: "";
    --save_map (If provided, save the translation to a dictionary for reuse in a
      future obfuscation with --load_map.); default: "";
```

<<<<<<< HEAD
=======
### Preprocessor

`verible-verilog-preprocessor` is a collection of preprocessor-like tools, (but
does not include a fully-featured Verilog preprocessor yet.)

#### Strip Comments

Removing comments can be useful step in preparing to obfuscate code.

```shell
$ verible-verilog-preprocessor strip-comments FILE
```

This strips comments from a Verilog/SystemVerilog source file, _including_
comments nested inside macro definition bodies and macro call arguments.

Comments are actually replaced by an equal number of spaces (and newlines) to
preserve the byte offsets and line ranges of the original text.

>>>>>>> 0a331418
## Indexing Verible C++ Code using Kythe

The steps mentioned here can be generalized for indexing Bazel-based projects.

<<<<<<< HEAD
More information about indexing Bazel-based projects using Kythe [here](https://github.com/kythe/kythe/tree/master/kythe/cxx/extractor#bazel-c-extractor).

### Initializing Kythe

Download the latest Kythe release from https://github.com/kythe/kythe/releases and then unpack it for a snapshot of Kythe’s toolset.
=======
More information about indexing Bazel-based projects using Kythe
[here](https://github.com/kythe/kythe/tree/master/kythe/cxx/extractor#bazel-c-extractor).

### Initializing Kythe

Download the latest Kythe release from https://github.com/kythe/kythe/releases
and then unpack it for a snapshot of Kythe’s toolset.
>>>>>>> 0a331418

```bash
tar xzf kythe-v*.tar.gz
rm -rf /opt/kythe
mv kythe-v*/ /opt/kythe
```

<<<<<<< HEAD
More information can be found [here](https://github.com/kythe/kythe#getting-started).

Clone Kythe from [here](https://github.com/kythe/kythe). Then from within the Kythe clone, build the web frontend and copy its files into /opt/kythe/
=======
More information can be found
[here](https://github.com/kythe/kythe#getting-started).

Clone Kythe from [here](https://github.com/kythe/kythe). Then from within the
Kythe clone, build the web frontend and copy its files into /opt/kythe/
>>>>>>> 0a331418

```bash
bazel build //kythe/web/ui
mkdir -p /opt/kythe/web/ui
cp -r bazel-bin/kythe/web/ui/resources/public/* /opt/kythe/web/ui
cp -r kythe/web/ui/resources/public/* /opt/kythe/web/ui
chmod -R 755 /opt/kythe/web/ui
```

<<<<<<< HEAD
More information can be found [here](https://github.com/google/haskell-indexer#building-from-source).
=======
More information can be found
[here](https://github.com/google/haskell-indexer#building-from-source).
>>>>>>> 0a331418

### Extracting Compilations for Verible

#### VNames.json File

<<<<<<< HEAD
`vnames.json` file is used for renaming certain filepaths during extraction, but renaming isn’t needed here but you can add the renaming you find suitable.
=======
`vnames.json` file is used for renaming certain filepaths during extraction, but
renaming isn’t needed here but you can add the renaming you find suitable.
>>>>>>> 0a331418

#### Run the extractor

```bash
# run on all targets
bazel test --experimental_action_listener=:extract_cxx  //...

# run on specific target (e.g. some cc_binary or cc_library)
bazel test --experimental_action_listener=:extract_cxx //verilog/analysis:default_rules
```

<<<<<<< HEAD
Extracted kzip files will be in bazel-out/local-fastbuild/extra_actions/extractor folder. One kzip file per target.
=======
Extracted kzip files will be in
bazel-out/local-fastbuild/extra_actions/extractor folder. One kzip file per
target.
>>>>>>> 0a331418

```bash
find -L bazel-out -name '*cxx.kzip'
```

<<<<<<< HEAD
More information can be found [here](https://github.com/kythe/kythe/tree/master/kythe/cxx/extractor).

### Indexing Extracted Kzip Files and Generating GraphStore

For extracting the indexing facts from extracted `kzip` files, run the following command to apply the indexing for each `kzip` file and generate the result into `kythe graphstore`.
=======
More information can be found
[here](https://github.com/kythe/kythe/tree/master/kythe/cxx/extractor).

### Indexing Extracted Kzip Files and Generating GraphStore

For extracting the indexing facts from extracted `kzip` files, run the following
command to apply the indexing for each `kzip` file and generate the result into
`kythe graphstore`.
>>>>>>> 0a331418

```bash
for i in $(find -L bazel-out -name '*cxx.kzip'); do
    # Indexing C++ compilations
    /opt/kythe/indexers/cxx_indexer --ignore_unimplemented "$i" > entries

    # Write entry stream into a GraphStore
    /opt/kythe/tools/write_entries --graphstore leveldb:.kythe_graphstore < entries
done
```

### Generating Serving Tables

```bash
# Generate corresponding serving tables
/opt/kythe/tools/write_tables --graphstore .kythe_graphstore --out .kythe_serving
```

### Visualizing Cross-References

Run Kythe's `UI` to visualize cross-reference and code navigation.

```bash
# --listen localhost:8080 allows access from only this machine; change to
# --listen 0.0.0.0:8080 to allow access from any machine
/opt/kythe/tools/http_server \
  --public_resources /opt/kythe/web/ui \
  --listen localhost:8080 \
  --serving_table .kythe_serving
```

### Future Intent

The Verible team is interested in exploring how it can help other tool
developers in providing a SystemVerilog front end, for example, emitting an
abstract syntax tree (AST). If you are interested in collaborating, contact us.

[bazel]: https://bazel.build/
[SV-LRM]: https://ieeexplore.ieee.org/document/8299595
[lint-rule-list]: https://google.github.io/verible/lint.html
[lint-rule-list_enum-name-style]: https://google.github.io/verible/lint.html#enum-name-style
[lint-rule-list_line-length]: https://google.github.io/verible/lint.html#line-length
[lint-rule-list_no-tabs]: https://google.github.io/verible/lint.html#no-tabs
[binary releases]: https://github.com/google/verible/releases<|MERGE_RESOLUTION|>--- conflicted
+++ resolved
@@ -615,8 +615,6 @@
       future obfuscation with --load_map.); default: "";
 ```
 
-<<<<<<< HEAD
-=======
 ### Preprocessor
 
 `verible-verilog-preprocessor` is a collection of preprocessor-like tools, (but
@@ -636,18 +634,10 @@
 Comments are actually replaced by an equal number of spaces (and newlines) to
 preserve the byte offsets and line ranges of the original text.
 
->>>>>>> 0a331418
 ## Indexing Verible C++ Code using Kythe
 
 The steps mentioned here can be generalized for indexing Bazel-based projects.
 
-<<<<<<< HEAD
-More information about indexing Bazel-based projects using Kythe [here](https://github.com/kythe/kythe/tree/master/kythe/cxx/extractor#bazel-c-extractor).
-
-### Initializing Kythe
-
-Download the latest Kythe release from https://github.com/kythe/kythe/releases and then unpack it for a snapshot of Kythe’s toolset.
-=======
 More information about indexing Bazel-based projects using Kythe
 [here](https://github.com/kythe/kythe/tree/master/kythe/cxx/extractor#bazel-c-extractor).
 
@@ -655,7 +645,6 @@
 
 Download the latest Kythe release from https://github.com/kythe/kythe/releases
 and then unpack it for a snapshot of Kythe’s toolset.
->>>>>>> 0a331418
 
 ```bash
 tar xzf kythe-v*.tar.gz
@@ -663,17 +652,11 @@
 mv kythe-v*/ /opt/kythe
 ```
 
-<<<<<<< HEAD
-More information can be found [here](https://github.com/kythe/kythe#getting-started).
-
-Clone Kythe from [here](https://github.com/kythe/kythe). Then from within the Kythe clone, build the web frontend and copy its files into /opt/kythe/
-=======
 More information can be found
 [here](https://github.com/kythe/kythe#getting-started).
 
 Clone Kythe from [here](https://github.com/kythe/kythe). Then from within the
 Kythe clone, build the web frontend and copy its files into /opt/kythe/
->>>>>>> 0a331418
 
 ```bash
 bazel build //kythe/web/ui
@@ -683,23 +666,15 @@
 chmod -R 755 /opt/kythe/web/ui
 ```
 
-<<<<<<< HEAD
-More information can be found [here](https://github.com/google/haskell-indexer#building-from-source).
-=======
 More information can be found
 [here](https://github.com/google/haskell-indexer#building-from-source).
->>>>>>> 0a331418
 
 ### Extracting Compilations for Verible
 
 #### VNames.json File
 
-<<<<<<< HEAD
-`vnames.json` file is used for renaming certain filepaths during extraction, but renaming isn’t needed here but you can add the renaming you find suitable.
-=======
 `vnames.json` file is used for renaming certain filepaths during extraction, but
 renaming isn’t needed here but you can add the renaming you find suitable.
->>>>>>> 0a331418
 
 #### Run the extractor
 
@@ -711,25 +686,14 @@
 bazel test --experimental_action_listener=:extract_cxx //verilog/analysis:default_rules
 ```
 
-<<<<<<< HEAD
-Extracted kzip files will be in bazel-out/local-fastbuild/extra_actions/extractor folder. One kzip file per target.
-=======
 Extracted kzip files will be in
 bazel-out/local-fastbuild/extra_actions/extractor folder. One kzip file per
 target.
->>>>>>> 0a331418
 
 ```bash
 find -L bazel-out -name '*cxx.kzip'
 ```
 
-<<<<<<< HEAD
-More information can be found [here](https://github.com/kythe/kythe/tree/master/kythe/cxx/extractor).
-
-### Indexing Extracted Kzip Files and Generating GraphStore
-
-For extracting the indexing facts from extracted `kzip` files, run the following command to apply the indexing for each `kzip` file and generate the result into `kythe graphstore`.
-=======
 More information can be found
 [here](https://github.com/kythe/kythe/tree/master/kythe/cxx/extractor).
 
@@ -738,7 +702,6 @@
 For extracting the indexing facts from extracted `kzip` files, run the following
 command to apply the indexing for each `kzip` file and generate the result into
 `kythe graphstore`.
->>>>>>> 0a331418
 
 ```bash
 for i in $(find -L bazel-out -name '*cxx.kzip'); do
